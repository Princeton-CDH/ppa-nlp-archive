--- conflicted
+++ resolved
@@ -235,35 +235,6 @@
         result = excerpt.to_dict()
         assert result == expected_result
 
-    def test_to_csv(self):
-        # No optional fields
-        excerpt = Excerpt(
-            page_id="page_id",
-            ppa_span_start=0,
-            ppa_span_end=1,
-            ppa_span_text="page_text",
-            detection_methods={"manual"},
-        )
-        expected_result = {
-            "page_id": "page_id",
-            "ppa_span_start": 0,
-            "ppa_span_end": 1,
-            "ppa_span_text": "page_text",
-            "detection_methods": "manual",
-            "excerpt_id": "m@0:1",
-        }
-
-        result = excerpt.to_csv()
-        assert result == expected_result
-
-        # With optional fields
-        excerpt = replace(excerpt, notes="notes")
-        expected_result["notes"] = "notes"
-
-        result = excerpt.to_csv()
-        assert result == expected_result
-
-<<<<<<< HEAD
     def test_fieldnames(self):
         fieldnames = Excerpt.fieldnames()
         # should match the names of the fields as declared
@@ -275,8 +246,37 @@
             "ppa_span_text",
             "detection_methods",
             "notes",
+            "excerpt_id",
         ]
-=======
+
+    def test_to_csv(self):
+        # No optional fields
+        excerpt = Excerpt(
+            page_id="page_id",
+            ppa_span_start=0,
+            ppa_span_end=1,
+            ppa_span_text="page_text",
+            detection_methods={"manual"},
+        )
+        expected_result = {
+            "page_id": "page_id",
+            "ppa_span_start": 0,
+            "ppa_span_end": 1,
+            "ppa_span_text": "page_text",
+            "detection_methods": "manual",
+            "excerpt_id": "m@0:1",
+        }
+
+        result = excerpt.to_csv()
+        assert result == expected_result
+
+        # With optional fields
+        excerpt = replace(excerpt, notes="notes")
+        expected_result["notes"] = "notes"
+
+        result = excerpt.to_csv()
+        assert result == expected_result
+
     def test_from_dict(self):
         # JSONL-friendly dict
         excerpt = Excerpt(
@@ -372,7 +372,6 @@
             detection_methods={"manual"},
         )
         assert excerpt.strip_whitespace() == expected_result
->>>>>>> 7df309f6
 
 
 class TestLabeledExcerpt:
@@ -497,7 +496,6 @@
         result = excerpt.to_dict()
         assert result == expected_result
 
-<<<<<<< HEAD
     def test_fieldnames(self):
         fieldnames = LabeledExcerpt.fieldnames()
         # should inherit from Excerpt but include
@@ -510,7 +508,7 @@
             "ref_span_text",
             "identification_methods",
         ]
-=======
+
     def test_from_dict(self):
         # JSONL-friendly dict
         excerpt = LabeledExcerpt(
@@ -535,5 +533,4 @@
             bad_dict = csv_dict | {field: 0}
             error_message = f"Unexpected value type for {field}"
             with pytest.raises(ValueError, match=error_message):
-                LabeledExcerpt.from_dict(bad_dict)
->>>>>>> 7df309f6
+                LabeledExcerpt.from_dict(bad_dict)
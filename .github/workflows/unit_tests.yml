--- conflicted
+++ resolved
@@ -23,15 +23,10 @@
       - name: Checkout repository
         uses: actions/checkout@v4
 
-<<<<<<< HEAD
       - name: Set up Python ${{ matrix.python-version }}
-        uses: actions/setup-python@v4
+        uses: actions/setup-python@v5
         with:
           python-version: ${{ matrix.python }}
-=======
-      - name: Setup Python
-        uses: actions/setup-python@v5
->>>>>>> 4f9d0ca3
 
       # base the python cache on the hash of all pyproject.toml,
       # which includes python requirements.
@@ -52,14 +47,10 @@
         run: pytest --cov=corppa --cov-report=xml
 
       - name: Upload test coverage to Codecov
-<<<<<<< HEAD
-        uses: codecov/codecov-action@v3
-        if: ${{ matrix.python == env.COV_PYTHON_VERSION }}
-=======
         uses: codecov/codecov-action@v4
         with:
           token: ${{ secrets.CODECOV_TOKEN }} # required
->>>>>>> 4f9d0ca3
+        if: ${{ matrix.python == env.COV_PYTHON_VERSION }}
 
       # Set the color of the slack message used in the next step based on the
       # status of the build: "danger" for failure, "good" for success,

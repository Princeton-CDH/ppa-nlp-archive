"""
Custom data type for poetry excerpts identified with the text of PPA pages.
"""

import functools
import types
from copy import deepcopy
from dataclasses import asdict, dataclass, field, fields, replace
from typing import Any, Optional, get_args, get_origin

# Table of supported detection methods and their corresponding prefixes
DETECTION_METHODS = {
    "adjudication": "a",
    "manual": "m",
    "passim": "p",
    "xml": "x",
}


@dataclass
class Span:
    """
    Span object representing a Pythonic "closed open" interval
    """

    start: int
    end: int
    label: str

    def __post_init__(self):
        if self.end <= self.start:
            raise ValueError("Start index must be less than end index")

    def __len__(self) -> int:
        return self.end - self.start

    def has_overlap(self, other: "Span", ignore_label: bool = False) -> bool:
        """
        Returns whether this span overlaps with the other span.
        Optionally, span labels can be ignored.
        """
        if ignore_label or self.label == other.label:
            return self.start < other.end and other.start < self.end
        return False

    def is_exact_match(self, other: "Span", ignore_label: bool = False) -> bool:
        """
        Checks if the other span is an exact match. Optionally, ignores
        span labels.
        """
        if self.start == other.start and self.end == other.end:
            return ignore_label or self.label == other.label
        else:
            return False

    def overlap_length(self, other: "Span", ignore_label: bool = False) -> int:
        """
        Returns the length of overlap between this span and the other span.
        Optionally, span labels can be ignored for this calculation.
        """
        if not self.has_overlap(other, ignore_label=ignore_label):
            return 0
        else:
            return min(self.end, other.end) - max(self.start, other.start)

    def overlap_factor(self, other: "Span", ignore_label: bool = False) -> float:
        """
        Returns the overlap factor with the other span. Optionally, span
        labels can be ignored for this calculation.

        The overlap factor is defined as follows:

            * If no overlap (overlap = 0), then overlap_factor = 0.

            * Otherwise, overlap_factor = overlap_length / longer_span_length

        So, the overlap factor has a range between 0 and 1 with higher values
        corresponding to a higher degree of overlap.
        """
        overlap = self.overlap_length(other, ignore_label=ignore_label)
        return overlap / max(len(self), len(other))


def field_real_type(field_type) -> type:
    """Return the real type for a dataclass field type annotation.
    For unions or optional values (e.g. `Optional[int]`), returns the first
    non-None type; for type aliases (e.g. `set[str]`, returns the original type
    that was used to create the alias. For example:
        - int -> int
        - Optional[int] -> int
        - set[str] -> set
    """
    # if it's a regular type, return unchanged
    if isinstance(field_type, type):
        return field_type
    # for a type alias, return the original type
    # e.g. for annotation of set[str] return the set type
    origin = get_origin(field_type)
    if isinstance(origin, type):
        return origin
    # if Optional or Union, return the first non-none type
    ftypes = get_args(field_type)
    if ftypes:
        return [arg for arg in ftypes if arg != types.NoneType][0]

    # if we get here, this is an input we can't handle
    raise TypeError(f"Cannot determine real type for '{field_type}'")


#: character to use when converting sets to and from delimited string
MULTIVAL_DELIMITER = "; "


def input_to_set(input_val: list | str | set) -> set:
    """Convert supported inputs to set; intended for convenience
    when initializing :attr:`Excerpt.detection_methods` and
    :attr:`LabeledExcerpt.identification_methods`.
    """
    # match case syntax equivalent to isinstance(input_val, list)
    match input_val:
        case list():  # format used by to_json
            return set(input_val)
        case str():  # format used by to_csv
            return set(input_val.split(MULTIVAL_DELIMITER))
        case set():
            return input_val
        case _:
            raise ValueError(f"Unexpected value type '{type(input_val).__name__}'")


@dataclass(kw_only=True, frozen=True)
class Excerpt:
    """
    A detected excerpt of poetry within a PPA page text. Excerpt objects are immutable.
    """

    # PPA page related
    page_id: str
    ppa_span_start: int
    ppa_span_end: int
    ppa_span_text: str
    # Detection methods
    detection_methods: set[str]
    # Optional notes field
    notes: Optional[str] = None
    # Excerpt id, set in post initialization
    # Note: Cannot be passed in at initialization
    excerpt_id: str = field(init=False)

    def __post_init__(self):
        # Check PPA span indices
        if self.ppa_span_end <= self.ppa_span_start:
            raise ValueError(
                f"PPA span's start index {self.ppa_span_start} must be less than its end index {self.ppa_span_end}"
            )
        # Check that dectection method set is not empty
        if not self.detection_methods:
            raise ValueError("Must specify at least one detection method")

        # Validate detection methods
        unsupported_methods = self.detection_methods - DETECTION_METHODS.keys()
        if unsupported_methods:
            error_message = "Unsupported detection method"
            if len(unsupported_methods) == 1:
                error_message += f": {next(iter(unsupported_methods))}"
            else:
                error_message += f"s: {', '.join(unsupported_methods)}"
            raise ValueError(error_message)

        # Set excerpt id
        ## Get ID prefix
        if len(self.detection_methods) == 1:
            [detect_name] = self.detection_methods
            detect_pfx = DETECTION_METHODS[detect_name]
        else:
            # c for combination
            detect_pfx = "c"
        excerpt_id = f"{detect_pfx}@{self.ppa_span_start}:{self.ppa_span_end}"
        object.__setattr__(self, "excerpt_id", excerpt_id)

    def to_dict(self) -> dict[str, Any]:
        """
        Returns a JSON-friendly dict of the poem excerpt. Note that unset optional fields
        are not included.
        """
        json_dict = {}
        for key, value in asdict(self).items():
            # Skip unset / null fields
            if value is not None:
                # Convert sets to lists
                if type(value) is set:
                    json_dict[key] = list(value)
                else:
                    json_dict[key] = value
        return json_dict

    @classmethod
    def fieldnames(cls) -> list[str]:
        """Return a list of names for the fields in this class,
        in order."""
        return [f.name for f in fields(cls)]

    def to_csv(self) -> dict[str, int | str]:
        """
        Returns a CSV-friendly dict of the poem excerpt. Note that like `to_dict` unset
        fields are not included.
        """
        csv_dict: dict[str, int | str] = {}
        for key, value in asdict(self).items():
            if value is not None:
                # Convert sets to delimited string
                if type(value) is set:
                    # to guarantee deterministic order, sort before joining
                    csv_dict[key] = MULTIVAL_DELIMITER.join(sorted(value))
                else:
                    csv_dict[key] = value
        return csv_dict

<<<<<<< HEAD
    @staticmethod
    def from_dict(d: dict) -> "Excerpt":
=======
    @classmethod
    def fieldnames(cls) -> list[str]:
        """Return a list of names for the fields in this class,
        in order."""
        return [f.name for f in fields(cls)]

    @classmethod
    def field_types(cls) -> dict[str, Any]:
        """Return a dictionary of field names and corresponding types
        for this class."""
        return {f.name: field_real_type(f.type) for f in fields(cls)}

    @classmethod
    def from_dict(cls, d: dict) -> "Excerpt":
>>>>>>> a9c9232c
        """
        Constructs a new Excerpt from a dictionary of the form produced by `to_dict`
        or `to_csv`.
        """
        input_args = deepcopy(d)
        # Remove excerpt_id if present
        input_args.pop("excerpt_id", None)
        # Convert any set-type fields (i.e., detection methods)
        set_fields = [k for k, v in cls.field_types().items() if v == set]
        for field_name in set_fields:
            try:
                input_args[field_name] = input_to_set(input_args[field_name])
            except ValueError as err:
                raise ValueError(f"{err} for {field_name}")

        return cls(**input_args)

    def strip_whitespace(self) -> "Excerpt":
        """
        Return a copy of this excerpt with any leading and trailing whitespace
        removed from the text and start and end indices updated to match any changes.
        """
        ldiff = len(self.ppa_span_text) - len(self.ppa_span_text.lstrip())
        rdiff = len(self.ppa_span_text) - len(self.ppa_span_text.rstrip())
        return replace(
            self,
            ppa_span_start=self.ppa_span_start + ldiff,
            ppa_span_end=self.ppa_span_end - rdiff,
            ppa_span_text=self.ppa_span_text.strip(),
        )


@dataclass(kw_only=True, frozen=True)
class LabeledExcerpt(Excerpt):
    """
    An identified excerpt of poetry within a PPA page text.
    """

    # Reference poem related
    poem_id: str
    ref_corpus: str
    ref_span_start: Optional[int] = None
    ref_span_end: Optional[int] = None
    ref_span_text: Optional[str] = None

    # Identification methods
    identification_methods: set[str]

    def __post_init__(self):
        # Run Excerpt's post initialization
        super().__post_init__()
        # Check that identification method set is not empty
        if not self.identification_methods:
            raise ValueError("Must specify at least one identification method")
        # Check that both reference span indicies are set or unset
        if (self.ref_span_start is None) ^ (self.ref_span_end is None):
            raise ValueError("Reference span's start and end index must both be set")
        # Check reference span indices if set
        if self.ref_span_end is not None and self.ref_span_end <= self.ref_span_start:
            raise ValueError(
                f"Reference span's start index {self.ref_span_start} must be less than its end index {self.ref_span_end}"
            )

    @classmethod
    def from_excerpt(cls, ex: Excerpt, **kwargs: dict) -> "LabeledExcerpt":
        """Create a :class:`LabeledExcerpt` using an :class:`Excerpt` as a
        starting point and supplying data for additional fields."""
        excerpt_info = asdict(ex)
        excerpt_info.update(kwargs)
        excerpt_info.pop("excerpt_id")
        return cls(**excerpt_info)<|MERGE_RESOLUTION|>--- conflicted
+++ resolved
@@ -216,10 +216,6 @@
                     csv_dict[key] = value
         return csv_dict
 
-<<<<<<< HEAD
-    @staticmethod
-    def from_dict(d: dict) -> "Excerpt":
-=======
     @classmethod
     def fieldnames(cls) -> list[str]:
         """Return a list of names for the fields in this class,
@@ -234,7 +230,6 @@
 
     @classmethod
     def from_dict(cls, d: dict) -> "Excerpt":
->>>>>>> a9c9232c
         """
         Constructs a new Excerpt from a dictionary of the form produced by `to_dict`
         or `to_csv`.
@@ -243,7 +238,7 @@
         # Remove excerpt_id if present
         input_args.pop("excerpt_id", None)
         # Convert any set-type fields (i.e., detection methods)
-        set_fields = [k for k, v in cls.field_types().items() if v == set]
+        set_fields = [k for k, v in cls.field_types().items() if v is set]
         for field_name in set_fields:
             try:
                 input_args[field_name] = input_to_set(input_args[field_name])
